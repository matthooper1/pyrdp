# RDPY [![Build Status](https://travis-ci.org/citronneur/rdpy.svg?branch=dev)](https://travis-ci.org/citronneur/rdpy)

Remote Desktop Protocol in twisted python.

RDPY is a pure Python implementation of the Microsoft RDP (Remote Desktop Protocol) protocol (client and server side). RDPY is built over the event driven network engine Twisted.

RDPY provides the following RDP and VNC binaries :
* RDP Man In The Middle proxy which record session
* RDP Honeypot
* RDP screen shooter
* RDP client
* VNC client
* VNC screen shooter
* RSS Player

## Build

RDPY is fully implemented in python, except the bitmap decompression algorithm which is implemented in C for performance purposes.

### Dependencies

Dependencies are only needed for pyqt4 binaries :
* rdpy-rdpclient
* rdpy-rdpscreenshot
* rdpy-vncclient
* rdpy-vncscreenshot
* rdpy-rssplayer

#### Linux

Example for Debian based systems :
```
sudo apt-get install python-qt4
```

#### Windows

x86 | x86_64
----|-------
[PyQt4](http://sourceforge.net/projects/pyqt/files/PyQt4/PyQt-4.11.3/PyQt4-4.11.3-gpl-Py2.7-Qt4.8.6-x32.exe) | [PyQt4](http://sourceforge.net/projects/pyqt/files/PyQt4/PyQt-4.11.3/PyQt4-4.11.3-gpl-Py2.7-Qt4.8.6-x64.exe/download)
[PyWin32](http://sourceforge.net/projects/pywin32/files/pywin32/Build%20218/pywin32-218.win32-py2.7.exe/download) | [PyWin32](http://sourceforge.net/projects/pywin32/files/pywin32/Build%20218/pywin32-218.win-amd64-py2.7.exe/download)

### Build

```
$ git clone https://github.com/citronneur/rdpy.git rdpy
$ pip install twisted pyopenssl qt4reactor service_identity rsa
$ python rdpy/setup.py install
```

Or use PIP:
```
$ pip install rdpy
```

For virtualenv, you will need to link the qt4 library to it:
```
$ ln -s /usr/lib/python2.7/dist-packages/PyQt4/ $VIRTUAL_ENV/lib/python2.7/site-packages/
$ ln -s /usr/lib/python2.7/dist-packages/sip.so $VIRTUAL_ENV/lib/python2.7/site-packages/
```

## RDPY Binaries

RDPY comes with some very useful binaries. These binaries are linux and windows compatible.

### rdpy-rdpclient

rdpy-rdpclient is a simple RDP Qt4 client.

```
$ rdpy-rdpclient.py [-u username] [-p password] [-d domain] [-r rss_ouput_file] [...] XXX.XXX.XXX.XXX[:3389]
```

You can use rdpy-rdpclient in a Recorder Session Scenario, used in rdpy-rdphoneypot.

### rdpy-vncclient

rdpy-vncclient is a simple VNC Qt4 client .

```
$ rdpy-vncclient.py [-p password] XXX.XXX.XXX.XXX[:5900]
```

### rdpy-rdpscreenshot

rdpy-rdpscreenshot saves login screen in file.

```
$ rdpy-rdpscreenshot.py [-w width] [-l height] [-o output_file_path] XXX.XXX.XXX.XXX[:3389]
```

### rdpy-vncscreenshot

rdpy-vncscreenshot saves the first screen update in file.

```
$ rdpy-vncscreenshot.py [-p password] [-o output_file_path] XXX.XXX.XXX.XXX[:5900]
```

### rdpy-rdpmitm

rdpy-rdpmitm is a RDP proxy allows you to do a Man In The Middle attack on RDP protocol.
Record Session Scenario into rss file which can be replayed by rdpy-rssplayer.

```
$ rdpy-rdpmitm.py -o output_dir [-l listen_port] [-k private_key_file_path] [-c certificate_file_path] [-r (for XP or server 2003 client)] target_host[:target_port]
```

Output directory is used to save the rss file with following format (YYYYMMDDHHMMSS_ip_index.rss)
The private key file and the certificate file are classic cryptographic files for SSL connections. The RDP protocol can negotiate its own security layer. The CredSSP security layer is planned for an upcoming release. If one of both parameters are omitted, the server use standard RDP as security layer.

### rdpy-rdphoneypot

rdpy-rdphoneypot is an RDP honey Pot. Use Recorded Session Scenario to replay scenario through RDP Protocol.

```
$ rdpy-rdphoneypot.py [-l listen_port] [-k private_key_file_path] [-c certificate_file_path] rss_file_path
```

The private key file and the certificate file are classic cryptographic files for SSL connections. The RDP protocol can negotiate its own security layer. The CredSSP security layer is planned for an upcoming release. If one of both parameters are omitted, the server use standard RDP as security layer.

### rdpy-rssplayer

rdpy-rssplayer is use to replay Record Session Scenario (rss) files generates by either rdpy-rdpmitm or rdpy-rdpclient binaries.

```
$ rdpy-rssplayer.py rss_file_path
```

## RDPY Qt Widget

<<<<<<< HEAD
RDPY can also be used as Qt widget through rdpy.ui.qt4.QRemoteDesktop class. It can be embedded in your own Qt application. qt4reactor must be used in your app for Twisted and Qt to work together. For more details, see sources of rdpy-rdpclient.
=======
RDPY can also be used as Qt widget through the rdpy.ui.qt4.QRemoteDesktop class. It can be embedded in your own Qt application. qt4reactor must be used in your app for Twisted and Qt to work together. For more details, see sources of rdpy-rdpclient.
>>>>>>> 1b1dfa06

## RDPY library

In a nutshell RDPY can be used as a protocol library with a twisted engine.

### Simple RDP Client

```python
from rdpy.protocol.rdp import rdp

class MyRDPFactory(rdp.ClientFactory):

	def clientConnectionLost(self, connector, reason):
        reactor.stop()

    def clientConnectionFailed(self, connector, reason):
        reactor.stop()

    def buildObserver(self, controller, addr):

        class MyObserver(rdp.RDPClientObserver)

        	def onReady(self):
		        """
		        @summary: Call when stack is ready
		        """
				#send 'r' key
				self._controller.sendKeyEventUnicode(ord(unicode("r".toUtf8(), encoding="UTF-8")), True)
				#mouse move and click at pixel 200x200
				self._controller.sendPointerEvent(200, 200, 1, true)

			def onUpdate(self, destLeft, destTop, destRight, destBottom, width, height, bitsPerPixel, isCompress, data):
		        """
		        @summary: Notify bitmap update
		        @param destLeft: xmin position
		        @param destTop: ymin position
		        @param destRight: xmax position because RDP can send bitmap with padding
		        @param destBottom: ymax position because RDP can send bitmap with padding
		        @param width: width of bitmap
		        @param height: height of bitmap
		        @param bitsPerPixel: number of bit per pixel
		        @param isCompress: use RLE compression
		        @param data: bitmap data
		        """

			def onClose(self):
		        """
		        @summary: Call when stack is close
		        """

		return MyObserver(controller)

from twisted.internet import reactor
reactor.connectTCP("XXX.XXX.XXX.XXX", 3389), MyRDPFactory())
reactor.run()
```

### Simple RDP Server
```python
from rdpy.protocol.rdp import rdp

class MyRDPFactory(rdp.ServerFactory):

    def buildObserver(self, controller, addr):

        class MyObserver(rdp.RDPServerObserver)

        	def onReady(self):
        		"""
        		@summary: Call when server is ready
        		to send and receive messages
        		"""

        	def onKeyEventScancode(self, code, isPressed):
        		"""
		        @summary: Event call when a keyboard event is catch in scan code format
		        @param code: scan code of key
		        @param isPressed: True if key is down
		        @see: rdp.RDPServerObserver.onKeyEventScancode
		        """

	        def onKeyEventUnicode(self, code, isPressed):
		        """
		        @summary: Event call when a keyboard event is catch in unicode format
		        @param code: unicode of key
		        @param isPressed: True if key is down
		        @see: rdp.RDPServerObserver.onKeyEventUnicode
		        """

		    def onPointerEvent(self, x, y, button, isPressed):
		        """
		        @summary: Event call on mouse event
		        @param x: x position
		        @param y: y position
		        @param button: 1, 2 or 3 button
		        @param isPressed: True if mouse button is pressed
		        @see: rdp.RDPServerObserver.onPointerEvent
		        """

		    def onClose(self):
		        """
		        @summary: Call when human client close connection
		        @see: rdp.RDPServerObserver.onClose
		        """

		return MyObserver(controller)

from twisted.internet import reactor
reactor.listenTCP(3389, MyRDPFactory())
reactor.run()
```

### Simple VNC Client
```python
from rdpy.protocol.rfb import rfb

class MyRFBFactory(rfb.ClientFactory):

	def clientConnectionLost(self, connector, reason):
        reactor.stop()

    def clientConnectionFailed(self, connector, reason):
        reactor.stop()

    def buildObserver(self, controller, addr):
        class MyObserver(rfb.RFBClientObserver)

			def onReady(self):
		        """
		        @summary: Event when network stack is ready to receive or send event
		        """

			def onUpdate(self, width, height, x, y, pixelFormat, encoding, data):
		        """
		        @summary: Implement RFBClientObserver interface
		        @param width: width of new image
		        @param height: height of new image
		        @param x: x position of new image
		        @param y: y position of new image
		        @param pixelFormat: pixefFormat structure in rfb.message.PixelFormat
		        @param encoding: encoding type rfb.message.Encoding
		        @param data: image data in accordance with pixel format and encoding
		        """

		    def onCutText(self, text):
		        """
		        @summary: event when server send cut text event
		        @param text: text received
		        """

		    def onBell(self):
		        """
		        @summary: event when server send biiip
		        """

			def onClose(self):
		        """
		        @summary: Call when stack is close
		        """

		return MyObserver(controller)

from twisted.internet import reactor
reactor.connectTCP("XXX.XXX.XXX.XXX", 3389), MyRFBFactory())
reactor.run()
```<|MERGE_RESOLUTION|>--- conflicted
+++ resolved
@@ -129,11 +129,7 @@
 
 ## RDPY Qt Widget
 
-<<<<<<< HEAD
 RDPY can also be used as Qt widget through rdpy.ui.qt4.QRemoteDesktop class. It can be embedded in your own Qt application. qt4reactor must be used in your app for Twisted and Qt to work together. For more details, see sources of rdpy-rdpclient.
-=======
-RDPY can also be used as Qt widget through the rdpy.ui.qt4.QRemoteDesktop class. It can be embedded in your own Qt application. qt4reactor must be used in your app for Twisted and Qt to work together. For more details, see sources of rdpy-rdpclient.
->>>>>>> 1b1dfa06
 
 ## RDPY library
 
